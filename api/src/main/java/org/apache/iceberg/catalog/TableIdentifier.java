/*
 * Licensed to the Apache Software Foundation (ASF) under one
 * or more contributor license agreements.  See the NOTICE file
 * distributed with this work for additional information
 * regarding copyright ownership.  The ASF licenses this file
 * to you under the Apache License, Version 2.0 (the
 * "License"); you may not use this file except in compliance
 * with the License.  You may obtain a copy of the License at
 *
 *   http://www.apache.org/licenses/LICENSE-2.0
 *
 * Unless required by applicable law or agreed to in writing,
 * software distributed under the License is distributed on an
 * "AS IS" BASIS, WITHOUT WARRANTIES OR CONDITIONS OF ANY
 * KIND, either express or implied.  See the License for the
 * specific language governing permissions and limitations
 * under the License.
 */

package org.apache.iceberg.catalog;

import com.google.common.base.Preconditions;
import com.google.common.base.Splitter;
import com.google.common.collect.Iterables;
import java.util.Arrays;
import java.util.Objects;

/**
 * Identifies a table in iceberg catalog.
 */
public class TableIdentifier {

  private static final Splitter DOT = Splitter.on('.');

  private final Namespace namespace;
  private final String name;

  public static TableIdentifier of(String... names) {
    Preconditions.checkArgument(names.length > 0, "Cannot create table identifier without a table name");
    return new TableIdentifier(Namespace.of(Arrays.copyOf(names, names.length - 1)), names[names.length - 1]);
  }

  public static TableIdentifier of(Namespace namespace, String name) {
    return new TableIdentifier(namespace, name);
  }

  public static TableIdentifier parse(String identifier) {
    Iterable<String> parts = DOT.split(identifier);
    return TableIdentifier.of(Iterables.toArray(parts, String.class));
  }

  private TableIdentifier(Namespace namespace, String name) {
    Preconditions.checkArgument(name != null && !name.isEmpty(), "Invalid table name %s", name);
    this.namespace = namespace;
    this.name = name;
  }

  /**
   * Whether the namespace is empty.
   * @return true if the namespace is empty, false otherwise
   */
  public boolean hasNamespace() {
    return !namespace.isEmpty();
  }

  /**
   * @return the identifier namespace
   */
  public Namespace namespace() {
    return namespace;
  }

  /**
   * @return the identifier name
   */
  public String name() {
    return name;
  }

<<<<<<< HEAD
=======
  public TableIdentifier toLowerCase() {
    String[] newLevels = Arrays.stream(namespace().levels())
        .map(String::toLowerCase)
        .toArray(String[]::new);
    String newName = name().toLowerCase();
    return TableIdentifier.of(Namespace.of(newLevels), newName);
  }

>>>>>>> dbc753a5
  @Override
  public boolean equals(Object other) {
    if (this == other) {
      return true;
    }

    if (other == null || getClass() != other.getClass()) {
      return false;
    }

    TableIdentifier that = (TableIdentifier) other;
    return namespace.equals(that.namespace) && name.equals(that.name);
  }

  @Override
  public int hashCode() {
    return Objects.hash(namespace, name);
  }

  @Override
  public String toString() {
    return namespace.toString() + "." + name;
  }
}<|MERGE_RESOLUTION|>--- conflicted
+++ resolved
@@ -77,8 +77,6 @@
     return name;
   }
 
-<<<<<<< HEAD
-=======
   public TableIdentifier toLowerCase() {
     String[] newLevels = Arrays.stream(namespace().levels())
         .map(String::toLowerCase)
@@ -87,7 +85,6 @@
     return TableIdentifier.of(Namespace.of(newLevels), newName);
   }
 
->>>>>>> dbc753a5
   @Override
   public boolean equals(Object other) {
     if (this == other) {
