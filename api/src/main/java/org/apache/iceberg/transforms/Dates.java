--- conflicted
+++ resolved
@@ -72,13 +72,10 @@
 
   @Override
   public UnboundPredicate<Integer> project(String fieldName, BoundPredicate<Integer> pred) {
-<<<<<<< HEAD
-=======
     if (pred.term() instanceof BoundTransform) {
       return ProjectionUtil.projectTransformPredicate(this, name, pred);
     }
 
->>>>>>> dbc753a5
     if (pred.isUnaryPredicate()) {
       return Expressions.predicate(pred.op(), fieldName);
     } else if (pred.isLiteralPredicate()) {
@@ -89,13 +86,10 @@
 
   @Override
   public UnboundPredicate<Integer> projectStrict(String fieldName, BoundPredicate<Integer> pred) {
-<<<<<<< HEAD
-=======
     if (pred.term() instanceof BoundTransform) {
       return ProjectionUtil.projectTransformPredicate(this, name, pred);
     }
 
->>>>>>> dbc753a5
     if (pred.isUnaryPredicate()) {
       return Expressions.predicate(pred.op(), fieldName);
     } else if (pred.isLiteralPredicate()) {
