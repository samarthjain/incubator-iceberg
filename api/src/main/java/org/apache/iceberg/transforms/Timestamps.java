--- conflicted
+++ resolved
@@ -83,19 +83,12 @@
 
   @Override
   public UnboundPredicate<Integer> projectStrict(String fieldName, BoundPredicate<Long> pred) {
-<<<<<<< HEAD
-    if (pred.op() == NOT_NULL || pred.op() == IS_NULL) {
-      return Expressions.predicate(pred.op(), fieldName);
-    }
-    return ProjectionUtil.truncateLongStrict(fieldName, pred, this);
-=======
     if (pred.isUnaryPredicate()) {
       return Expressions.predicate(pred.op(), fieldName);
     } else if (pred.isLiteralPredicate()) {
       return ProjectionUtil.truncateLongStrict(fieldName, pred.asLiteralPredicate(), this);
     }
     return null;
->>>>>>> 99edad1c
   }
 
   @Override
