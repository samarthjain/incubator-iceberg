/*
 * Licensed to the Apache Software Foundation (ASF) under one
 * or more contributor license agreements.  See the NOTICE file
 * distributed with this work for additional information
 * regarding copyright ownership.  The ASF licenses this file
 * to you under the Apache License, Version 2.0 (the
 * "License"); you may not use this file except in compliance
 * with the License.  You may obtain a copy of the License at
 *
 *   http://www.apache.org/licenses/LICENSE-2.0
 *
 * Unless required by applicable law or agreed to in writing,
 * software distributed under the License is distributed on an
 * "AS IS" BASIS, WITHOUT WARRANTIES OR CONDITIONS OF ANY
 * KIND, either express or implied.  See the License for the
 * specific language governing permissions and limitations
 * under the License.
 */

package org.apache.iceberg.expressions;

<<<<<<< HEAD
public abstract class Predicate<R extends Reference> implements Expression {
  private final Operation op;
  private final R ref;

  Predicate(Operation op, R ref) {
    this.op = op;
    this.ref = ref;
=======
import com.google.common.base.Preconditions;

public abstract class Predicate<T, C extends Term> implements Expression {
  private final Operation op;
  private final C term;

  Predicate(Operation op, C term) {
    Preconditions.checkNotNull(term, "Term cannot be null");
    this.op = op;
    this.term = term;
>>>>>>> dbc753a5
  }

  @Override
  public Operation op() {
    return op;
  }

<<<<<<< HEAD
  public R ref() {
    return ref;
=======
  public C term() {
    return term;
>>>>>>> dbc753a5
  }
}<|MERGE_RESOLUTION|>--- conflicted
+++ resolved
@@ -19,15 +19,6 @@
 
 package org.apache.iceberg.expressions;
 
-<<<<<<< HEAD
-public abstract class Predicate<R extends Reference> implements Expression {
-  private final Operation op;
-  private final R ref;
-
-  Predicate(Operation op, R ref) {
-    this.op = op;
-    this.ref = ref;
-=======
 import com.google.common.base.Preconditions;
 
 public abstract class Predicate<T, C extends Term> implements Expression {
@@ -38,7 +29,6 @@
     Preconditions.checkNotNull(term, "Term cannot be null");
     this.op = op;
     this.term = term;
->>>>>>> dbc753a5
   }
 
   @Override
@@ -46,12 +36,7 @@
     return op;
   }
 
-<<<<<<< HEAD
-  public R ref() {
-    return ref;
-=======
   public C term() {
     return term;
->>>>>>> dbc753a5
   }
 }