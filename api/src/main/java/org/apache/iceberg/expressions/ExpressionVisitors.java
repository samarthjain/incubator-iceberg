/*
 * Licensed to the Apache Software Foundation (ASF) under one
 * or more contributor license agreements.  See the NOTICE file
 * distributed with this work for additional information
 * regarding copyright ownership.  The ASF licenses this file
 * to you under the Apache License, Version 2.0 (the
 * "License"); you may not use this file except in compliance
 * with the License.  You may obtain a copy of the License at
 *
 *   http://www.apache.org/licenses/LICENSE-2.0
 *
 * Unless required by applicable law or agreed to in writing,
 * software distributed under the License is distributed on an
 * "AS IS" BASIS, WITHOUT WARRANTIES OR CONDITIONS OF ANY
 * KIND, either express or implied.  See the License for the
 * specific language governing permissions and limitations
 * under the License.
 */

package org.apache.iceberg.expressions;

import java.util.Set;
<<<<<<< HEAD
=======
import org.apache.iceberg.exceptions.ValidationException;
>>>>>>> dbc753a5

/**
 * Utils for traversing {@link Expression expressions}.
 */
public class ExpressionVisitors {

  private ExpressionVisitors() {}

  public abstract static class ExpressionVisitor<R> {
    public R alwaysTrue() {
      return null;
    }

    public R alwaysFalse() {
      return null;
    }

    public R not(R result) {
      return null;
    }

    public R and(R leftResult, R rightResult) {
      return null;
    }

    public R or(R leftResult, R rightResult) {
      return null;
    }

    public <T> R predicate(BoundPredicate<T> pred) {
      return null;
    }

    public <T> R predicate(UnboundPredicate<T> pred) {
      return null;
    }
  }

  /**
   * This base class is used by existing visitors that have not been updated to extend BoundExpressionVisitor.
   *
   * @deprecated use {@link BoundVisitor} instead
   */
  @Deprecated
  public abstract static class BoundExpressionVisitor<R> extends ExpressionVisitor<R> {
    public <T> R isNull(BoundReference<T> ref) {
      return null;
    }

    public <T> R notNull(BoundReference<T> ref) {
      return null;
    }

    public <T> R lt(BoundReference<T> ref, Literal<T> lit) {
      return null;
    }

    public <T> R ltEq(BoundReference<T> ref, Literal<T> lit) {
      return null;
    }

    public <T> R gt(BoundReference<T> ref, Literal<T> lit) {
      return null;
    }

    public <T> R gtEq(BoundReference<T> ref, Literal<T> lit) {
      return null;
    }

    public <T> R eq(BoundReference<T> ref, Literal<T> lit) {
      return null;
    }

    public <T> R notEq(BoundReference<T> ref, Literal<T> lit) {
      return null;
    }

    public <T> R in(BoundReference<T> ref, Set<T> literalSet) {
      throw new UnsupportedOperationException("In operation is not supported by the visitor");
<<<<<<< HEAD
    }

    public <T> R notIn(BoundReference<T> ref, Set<T> literalSet) {
      throw new UnsupportedOperationException("notIn operation is not supported by the visitor");
    }

    public <T> R startsWith(BoundReference<T> ref, Literal<T> lit) {
      throw new UnsupportedOperationException("Unsupported operation.");
=======
    }

    public <T> R notIn(BoundReference<T> ref, Set<T> literalSet) {
      throw new UnsupportedOperationException("notIn operation is not supported by the visitor");
    }

    public <T> R startsWith(BoundReference<T> ref, Literal<T> lit) {
      throw new UnsupportedOperationException("Unsupported operation.");
    }

    @Override
    public <T> R predicate(BoundPredicate<T> pred) {
      ValidationException.check(pred.term() instanceof BoundReference,
          "Visitor %s does not support expression: %s", this, pred.term());

      if (pred.isLiteralPredicate()) {
        BoundLiteralPredicate<T> literalPred = pred.asLiteralPredicate();
        switch (pred.op()) {
          case LT:
            return lt((BoundReference<T>) pred.term(), literalPred.literal());
          case LT_EQ:
            return ltEq((BoundReference<T>) pred.term(), literalPred.literal());
          case GT:
            return gt((BoundReference<T>) pred.term(), literalPred.literal());
          case GT_EQ:
            return gtEq((BoundReference<T>) pred.term(), literalPred.literal());
          case EQ:
            return eq((BoundReference<T>) pred.term(), literalPred.literal());
          case NOT_EQ:
            return notEq((BoundReference<T>) pred.term(), literalPred.literal());
          case STARTS_WITH:
            return startsWith((BoundReference<T>) pred.term(),  literalPred.literal());
          default:
            throw new IllegalStateException("Invalid operation for BoundLiteralPredicate: " + pred.op());
        }

      } else if (pred.isUnaryPredicate()) {
        switch (pred.op()) {
          case IS_NULL:
            return isNull((BoundReference<T>) pred.term());
          case NOT_NULL:
            return notNull((BoundReference<T>) pred.term());
          default:
            throw new IllegalStateException("Invalid operation for BoundUnaryPredicate: " + pred.op());
        }

      } else if (pred.isSetPredicate()) {
        switch (pred.op()) {
          case IN:
            return in((BoundReference<T>) pred.term(), pred.asSetPredicate().literalSet());
          case NOT_IN:
            return notIn((BoundReference<T>) pred.term(), pred.asSetPredicate().literalSet());
          default:
            throw new IllegalStateException("Invalid operation for BoundSetPredicate: " + pred.op());
        }
      }

      throw new IllegalStateException("Unsupported bound predicate: " + pred.getClass().getName());
    }

    @Override
    public <T> R predicate(UnboundPredicate<T> pred) {
      throw new UnsupportedOperationException("Not a bound predicate: " + pred);
    }
  }

  public abstract static class BoundVisitor<R> extends ExpressionVisitor<R> {
    public <T> R isNull(Bound<T> expr) {
      return null;
    }

    public <T> R notNull(Bound<T> expr) {
      return null;
    }

    public <T> R lt(Bound<T> expr, Literal<T> lit) {
      return null;
    }

    public <T> R ltEq(Bound<T> expr, Literal<T> lit) {
      return null;
    }

    public <T> R gt(Bound<T> expr, Literal<T> lit) {
      return null;
    }

    public <T> R gtEq(Bound<T> expr, Literal<T> lit) {
      return null;
>>>>>>> dbc753a5
    }

    public <T> R eq(Bound<T> expr, Literal<T> lit) {
      return null;
    }

    public <T> R notEq(Bound<T> expr, Literal<T> lit) {
      return null;
    }

    public <T> R in(Bound<T> expr, Set<T> literalSet) {
      throw new UnsupportedOperationException("In operation is not supported by the visitor");
    }

    public <T> R notIn(Bound<T> expr, Set<T> literalSet) {
      throw new UnsupportedOperationException("notIn operation is not supported by the visitor");
    }

    public <T> R startsWith(Bound<T> expr, Literal<T> lit) {
      throw new UnsupportedOperationException("Unsupported operation.");
    }

    @Override
    public <T> R predicate(BoundPredicate<T> pred) {
      if (pred.isLiteralPredicate()) {
        BoundLiteralPredicate<T> literalPred = pred.asLiteralPredicate();
        switch (pred.op()) {
          case LT:
<<<<<<< HEAD
            return lt(pred.ref(), literalPred.literal());
          case LT_EQ:
            return ltEq(pred.ref(), literalPred.literal());
          case GT:
            return gt(pred.ref(), literalPred.literal());
          case GT_EQ:
            return gtEq(pred.ref(), literalPred.literal());
          case EQ:
            return eq(pred.ref(), literalPred.literal());
          case NOT_EQ:
            return notEq(pred.ref(), literalPred.literal());
          case STARTS_WITH:
            return startsWith(pred.ref(),  literalPred.literal());
=======
            return lt(pred.term(), literalPred.literal());
          case LT_EQ:
            return ltEq(pred.term(), literalPred.literal());
          case GT:
            return gt(pred.term(), literalPred.literal());
          case GT_EQ:
            return gtEq(pred.term(), literalPred.literal());
          case EQ:
            return eq(pred.term(), literalPred.literal());
          case NOT_EQ:
            return notEq(pred.term(), literalPred.literal());
          case STARTS_WITH:
            return startsWith(pred.term(),  literalPred.literal());
>>>>>>> dbc753a5
          default:
            throw new IllegalStateException("Invalid operation for BoundLiteralPredicate: " + pred.op());
        }

      } else if (pred.isUnaryPredicate()) {
        switch (pred.op()) {
          case IS_NULL:
<<<<<<< HEAD
            return isNull(pred.ref());
          case NOT_NULL:
            return notNull(pred.ref());
=======
            return isNull(pred.term());
          case NOT_NULL:
            return notNull(pred.term());
>>>>>>> dbc753a5
          default:
            throw new IllegalStateException("Invalid operation for BoundUnaryPredicate: " + pred.op());
        }

      } else if (pred.isSetPredicate()) {
        switch (pred.op()) {
          case IN:
<<<<<<< HEAD
            return in(pred.ref(), pred.asSetPredicate().literalSet());
          case NOT_IN:
            return notIn(pred.ref(), pred.asSetPredicate().literalSet());
=======
            return in(pred.term(), pred.asSetPredicate().literalSet());
          case NOT_IN:
            return notIn(pred.term(), pred.asSetPredicate().literalSet());
>>>>>>> dbc753a5
          default:
            throw new IllegalStateException("Invalid operation for BoundSetPredicate: " + pred.op());
        }
      }

      throw new IllegalStateException("Unsupported bound predicate: " + pred.getClass().getName());
    }

    @Override
    public <T> R predicate(UnboundPredicate<T> pred) {
      throw new UnsupportedOperationException("Not a bound predicate: " + pred);
    }
  }

  /**
   * Traverses the given {@link Expression expression} with a {@link ExpressionVisitor visitor}.
   * <p>
   * The visitor will be called to handle each node in the expression tree in postfix order. Result
   * values produced by child nodes are passed when parent nodes are handled.
   *
   * @param expr an expression to traverse
   * @param visitor a visitor that will be called to handle each node in the expression tree
   * @param <R> the return type produced by the expression visitor
   * @return the value returned by the visitor for the root expression node
   */
  public static <R> R visit(Expression expr, ExpressionVisitor<R> visitor) {
    if (expr instanceof Predicate) {
      if (expr instanceof BoundPredicate) {
        return visitor.predicate((BoundPredicate<?>) expr);
      } else {
        return visitor.predicate((UnboundPredicate<?>) expr);
      }
    } else {
      switch (expr.op()) {
        case TRUE:
          return visitor.alwaysTrue();
        case FALSE:
          return visitor.alwaysFalse();
        case NOT:
          Not not = (Not) expr;
          return visitor.not(visit(not.child(), visitor));
        case AND:
          And and = (And) expr;
          return visitor.and(visit(and.left(), visitor), visit(and.right(), visitor));
        case OR:
          Or or = (Or) expr;
          return visitor.or(visit(or.left(), visitor), visit(or.right(), visitor));
        default:
          throw new UnsupportedOperationException(
              "Unknown operation: " + expr.op());
      }
    }
  }

  /**
   * Traverses the given {@link Expression expression} with a {@link ExpressionVisitor visitor}.
   * <p>
   * The visitor will be called to handle only nodes required for determining result
   * in the expression tree in postfix order. Result values produced by child nodes
   * are passed when parent nodes are handled.
   *
   * @param expr an expression to traverse
   * @param visitor a visitor that will be called to handle each node in the expression tree
   * @return the value returned by the visitor for the root expression node
   */
  public static Boolean visitEvaluator(Expression expr, ExpressionVisitor<Boolean> visitor) {
    if (expr instanceof Predicate) {
      if (expr instanceof BoundPredicate) {
        return visitor.predicate((BoundPredicate<?>) expr);
      } else {
        return visitor.predicate((UnboundPredicate<?>) expr);
      }
    } else {
      switch (expr.op()) {
        case TRUE:
          return visitor.alwaysTrue();
        case FALSE:
          return visitor.alwaysFalse();
        case NOT:
          Not not = (Not) expr;
          return visitor.not(visitEvaluator(not.child(), visitor));
        case AND:
          And and = (And) expr;
          Boolean andLeftOperand = visitEvaluator(and.left(), visitor);
          if (!andLeftOperand) {
            return visitor.alwaysFalse();
          }
          return visitor.and(Boolean.TRUE, visitEvaluator(and.right(), visitor));
        case OR:
          Or or = (Or) expr;
          Boolean orLeftOperand = visitEvaluator(or.left(), visitor);
          if (orLeftOperand) {
            return visitor.alwaysTrue();
          }
          return visitor.or(Boolean.FALSE, visitEvaluator(or.right(), visitor));
        default:
          throw new UnsupportedOperationException(
              "Unknown operation: " + expr.op());
      }
    }
  }
}<|MERGE_RESOLUTION|>--- conflicted
+++ resolved
@@ -20,10 +20,7 @@
 package org.apache.iceberg.expressions;
 
 import java.util.Set;
-<<<<<<< HEAD
-=======
 import org.apache.iceberg.exceptions.ValidationException;
->>>>>>> dbc753a5
 
 /**
  * Utils for traversing {@link Expression expressions}.
@@ -103,16 +100,6 @@
 
     public <T> R in(BoundReference<T> ref, Set<T> literalSet) {
       throw new UnsupportedOperationException("In operation is not supported by the visitor");
-<<<<<<< HEAD
-    }
-
-    public <T> R notIn(BoundReference<T> ref, Set<T> literalSet) {
-      throw new UnsupportedOperationException("notIn operation is not supported by the visitor");
-    }
-
-    public <T> R startsWith(BoundReference<T> ref, Literal<T> lit) {
-      throw new UnsupportedOperationException("Unsupported operation.");
-=======
     }
 
     public <T> R notIn(BoundReference<T> ref, Set<T> literalSet) {
@@ -202,7 +189,6 @@
 
     public <T> R gtEq(Bound<T> expr, Literal<T> lit) {
       return null;
->>>>>>> dbc753a5
     }
 
     public <T> R eq(Bound<T> expr, Literal<T> lit) {
@@ -231,21 +217,6 @@
         BoundLiteralPredicate<T> literalPred = pred.asLiteralPredicate();
         switch (pred.op()) {
           case LT:
-<<<<<<< HEAD
-            return lt(pred.ref(), literalPred.literal());
-          case LT_EQ:
-            return ltEq(pred.ref(), literalPred.literal());
-          case GT:
-            return gt(pred.ref(), literalPred.literal());
-          case GT_EQ:
-            return gtEq(pred.ref(), literalPred.literal());
-          case EQ:
-            return eq(pred.ref(), literalPred.literal());
-          case NOT_EQ:
-            return notEq(pred.ref(), literalPred.literal());
-          case STARTS_WITH:
-            return startsWith(pred.ref(),  literalPred.literal());
-=======
             return lt(pred.term(), literalPred.literal());
           case LT_EQ:
             return ltEq(pred.term(), literalPred.literal());
@@ -259,7 +230,6 @@
             return notEq(pred.term(), literalPred.literal());
           case STARTS_WITH:
             return startsWith(pred.term(),  literalPred.literal());
->>>>>>> dbc753a5
           default:
             throw new IllegalStateException("Invalid operation for BoundLiteralPredicate: " + pred.op());
         }
@@ -267,15 +237,9 @@
       } else if (pred.isUnaryPredicate()) {
         switch (pred.op()) {
           case IS_NULL:
-<<<<<<< HEAD
-            return isNull(pred.ref());
-          case NOT_NULL:
-            return notNull(pred.ref());
-=======
             return isNull(pred.term());
           case NOT_NULL:
             return notNull(pred.term());
->>>>>>> dbc753a5
           default:
             throw new IllegalStateException("Invalid operation for BoundUnaryPredicate: " + pred.op());
         }
@@ -283,15 +247,9 @@
       } else if (pred.isSetPredicate()) {
         switch (pred.op()) {
           case IN:
-<<<<<<< HEAD
-            return in(pred.ref(), pred.asSetPredicate().literalSet());
-          case NOT_IN:
-            return notIn(pred.ref(), pred.asSetPredicate().literalSet());
-=======
             return in(pred.term(), pred.asSetPredicate().literalSet());
           case NOT_IN:
             return notIn(pred.term(), pred.asSetPredicate().literalSet());
->>>>>>> dbc753a5
           default:
             throw new IllegalStateException("Invalid operation for BoundSetPredicate: " + pred.op());
         }
