--- conflicted
+++ resolved
@@ -23,11 +23,7 @@
 import java.util.Comparator;
 import java.util.Set;
 import org.apache.iceberg.StructLike;
-<<<<<<< HEAD
-import org.apache.iceberg.expressions.ExpressionVisitors.BoundExpressionVisitor;
-=======
 import org.apache.iceberg.expressions.ExpressionVisitors.BoundVisitor;
->>>>>>> dbc753a5
 import org.apache.iceberg.types.Types.StructType;
 
 /**
@@ -139,20 +135,6 @@
     }
 
     @Override
-<<<<<<< HEAD
-    public <T> Boolean in(BoundReference<T> ref, Set<T> literalSet) {
-      return literalSet.contains(ref.get(struct));
-    }
-
-    @Override
-    public <T> Boolean notIn(BoundReference<T> ref, Set<T> literalSet) {
-      return !in(ref, literalSet);
-    }
-
-    @Override
-    public <T> Boolean startsWith(BoundReference<T> ref, Literal<T> lit) {
-      return ((String) ref.get(struct)).startsWith((String) lit.value());
-=======
     public <T> Boolean in(Bound<T> valueExpr, Set<T> literalSet) {
       return literalSet.contains(valueExpr.eval(struct));
     }
@@ -165,7 +147,6 @@
     @Override
     public <T> Boolean startsWith(Bound<T> valueExpr, Literal<T> lit) {
       return ((String) valueExpr.eval(struct)).startsWith((String) lit.value());
->>>>>>> dbc753a5
     }
   }
 }