--- conflicted
+++ resolved
@@ -99,8 +99,6 @@
     }
   }
 
-<<<<<<< HEAD
-=======
   private static boolean equals(Term left, Term right) {
     if (left instanceof Reference && right instanceof Reference) {
       return equals((Reference<?>) left, (Reference<?>) right);
@@ -124,7 +122,6 @@
     return false;
   }
 
->>>>>>> dbc753a5
   @SuppressWarnings({"unchecked", "checkstyle:CyclomaticComplexity"})
   private static boolean equals(Predicate left, Predicate right) {
     if (left.op() != right.op()) {
