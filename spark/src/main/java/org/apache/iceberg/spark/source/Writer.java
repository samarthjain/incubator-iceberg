--- conflicted
+++ resolved
@@ -89,14 +89,6 @@
   private final boolean replacePartitions;
   private final String applicationId;
   private final String wapId;
-<<<<<<< HEAD
-
-  Writer(Table table, DataSourceOptions options, boolean replacePartitions, String applicationId) {
-    this(table, options, replacePartitions, applicationId, null);
-  }
-
-  Writer(Table table, DataSourceOptions options, boolean replacePartitions, String applicationId, String wapId) {
-=======
   private final long targetFileSize;
   private final Schema dsSchema;
 
@@ -106,7 +98,6 @@
 
   Writer(Table table, DataSourceOptions options, boolean replacePartitions, String applicationId, String wapId,
       Schema dsSchema) {
->>>>>>> 99edad1c
     this.table = table;
     this.format = getFileFormat(table.properties(), options);
     this.fileIo = table.io();
@@ -114,14 +105,11 @@
     this.replacePartitions = replacePartitions;
     this.applicationId = applicationId;
     this.wapId = wapId;
-<<<<<<< HEAD
-=======
     this.dsSchema = dsSchema;
 
     long tableTargetFileSize = PropertyUtil.propertyAsLong(
         table.properties(), WRITE_TARGET_FILE_SIZE_BYTES, WRITE_TARGET_FILE_SIZE_BYTES_DEFAULT);
     this.targetFileSize = options.getLong("target-file-size-bytes", tableTargetFileSize);
->>>>>>> 99edad1c
   }
 
   private FileFormat getFileFormat(Map<String, String> tableProperties, DataSourceOptions options) {
@@ -269,8 +257,8 @@
     private final Schema dsSchema;
 
     WriterFactory(PartitionSpec spec, FileFormat format, LocationProvider locations,
-                  Map<String, String> properties, FileIO fileIo, EncryptionManager encryptionManager,
-                  long targetFileSize, Schema dsSchema) {
+        Map<String, String> properties, FileIO fileIo, EncryptionManager encryptionManager,
+        long targetFileSize, Schema dsSchema) {
       this.spec = spec;
       this.format = format;
       this.locations = locations;
@@ -384,7 +372,7 @@
     private long currentRows = 0;
 
     BaseWriter(PartitionSpec spec, FileFormat format, AppenderFactory<InternalRow> appenderFactory,
-               WriterFactory.OutputFileFactory fileFactory, FileIO fileIo, long targetFileSize) {
+        WriterFactory.OutputFileFactory fileFactory, FileIO fileIo, long targetFileSize) {
       this.spec = spec;
       this.format = format;
       this.appenderFactory = appenderFactory;
