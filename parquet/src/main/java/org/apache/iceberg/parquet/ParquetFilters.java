--- conflicted
+++ resolved
@@ -36,14 +36,6 @@
 import org.apache.parquet.filter2.predicate.Operators;
 import org.apache.parquet.io.api.Binary;
 
-<<<<<<< HEAD
-import static org.apache.iceberg.expressions.ExpressionVisitors.visit;
-
-public class ParquetFilters {
-
-  public static FilterCompat.Filter convert(Schema schema, Expression expr, boolean caseSensitive) {
-    FilterPredicate pred = visit(expr, new ConvertFilterToParquet(schema, caseSensitive));
-=======
 class ParquetFilters {
 
   private ParquetFilters() {
@@ -51,7 +43,6 @@
 
   static FilterCompat.Filter convert(Schema schema, Expression expr, boolean caseSensitive) {
     FilterPredicate pred = ExpressionVisitors.visit(expr, new ConvertFilterToParquet(schema, caseSensitive));
->>>>>>> 99edad1c
     // TODO: handle AlwaysFalse.INSTANCE
     if (pred != null && pred != AlwaysTrue.INSTANCE) {
       // FilterCompat will apply LogicalInverseRewriter
@@ -183,6 +174,25 @@
       }
       throw new UnsupportedOperationException("Cannot convert to Parquet filter: " + pred);
     }
+  }
+
+  @SuppressWarnings("unchecked")
+  private static <C extends Comparable<C>> C getParquetPrimitive(Literal<?> lit) {
+    if (lit == null) {
+      return null;
+    }
+
+    // TODO: this needs to convert to handle BigDecimal and UUID
+    Object value = lit.value();
+    if (value instanceof Number) {
+      return (C) lit.value();
+    } else if (value instanceof CharSequence) {
+      return (C) Binary.fromString(value.toString());
+    } else if (value instanceof ByteBuffer) {
+      return (C) Binary.fromReusedByteBuffer((ByteBuffer) value);
+    }
+    throw new UnsupportedOperationException(
+        "Type not supported yet: " + value.getClass().getName());
   }
 
   @SuppressWarnings("checkstyle:MethodTypeParameterName")
@@ -210,25 +220,6 @@
     }
   }
 
-  @SuppressWarnings("unchecked")
-  private static <C extends Comparable<C>> C getParquetPrimitive(Literal<?> lit) {
-    if (lit == null) {
-      return null;
-    }
-
-    // TODO: this needs to convert to handle BigDecimal and UUID
-    Object value = lit.value();
-    if (value instanceof Number) {
-      return (C) lit.value();
-    } else if (value instanceof CharSequence) {
-      return (C) Binary.fromString(value.toString());
-    } else if (value instanceof ByteBuffer) {
-      return (C) Binary.fromReusedByteBuffer((ByteBuffer) value);
-    }
-    throw new UnsupportedOperationException(
-        "Type not supported yet: " + value.getClass().getName());
-  }
-
   private static class AlwaysTrue implements FilterPredicate {
     static final AlwaysTrue INSTANCE = new AlwaysTrue();
 
