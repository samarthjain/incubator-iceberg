/*
 * Licensed to the Apache Software Foundation (ASF) under one
 * or more contributor license agreements.  See the NOTICE file
 * distributed with this work for additional information
 * regarding copyright ownership.  The ASF licenses this file
 * to you under the Apache License, Version 2.0 (the
 * "License"); you may not use this file except in compliance
 * with the License.  You may obtain a copy of the License at
 *
 *   http://www.apache.org/licenses/LICENSE-2.0
 *
 * Unless required by applicable law or agreed to in writing,
 * software distributed under the License is distributed on an
 * "AS IS" BASIS, WITHOUT WARRANTIES OR CONDITIONS OF ANY
 * KIND, either express or implied.  See the License for the
 * specific language governing permissions and limitations
 * under the License.
 */

package org.apache.iceberg.parquet;

import com.google.common.collect.ImmutableMap;
import java.io.Closeable;
import java.io.IOException;
import java.util.List;
import java.util.Map;
import java.util.function.Function;
import org.apache.hadoop.conf.Configuration;
import org.apache.iceberg.Metrics;
import org.apache.iceberg.MetricsConfig;
import org.apache.iceberg.Schema;
import org.apache.iceberg.common.DynConstructors;
import org.apache.iceberg.common.DynMethods;
import org.apache.iceberg.exceptions.RuntimeIOException;
import org.apache.iceberg.io.FileAppender;
import org.apache.iceberg.io.OutputFile;
import org.apache.parquet.bytes.ByteBufferAllocator;
import org.apache.parquet.column.ColumnWriteStore;
import org.apache.parquet.column.ParquetProperties;
import org.apache.parquet.column.page.PageWriteStore;
import org.apache.parquet.hadoop.CodecFactory;
import org.apache.parquet.hadoop.ParquetFileWriter;
import org.apache.parquet.hadoop.metadata.CompressionCodecName;
import org.apache.parquet.schema.MessageType;

<<<<<<< HEAD
import static java.lang.Math.max;
import static java.lang.Math.min;
import static org.apache.iceberg.parquet.ParquetSchemaUtil.convert;

public class ParquetWriter<T> implements FileAppender<T>, Closeable {
=======
class ParquetWriter<T> implements FileAppender<T>, Closeable {
>>>>>>> 99edad1c
  private static final DynConstructors.Ctor<PageWriteStore> pageStoreCtor = DynConstructors
      .builder(PageWriteStore.class)
      .hiddenImpl("org.apache.parquet.hadoop.ColumnChunkPageWriteStore",
          CodecFactory.BytesCompressor.class,
          MessageType.class,
          ByteBufferAllocator.class)
      .build();

  private static final DynMethods.UnboundMethod flushToWriter = DynMethods
      .builder("flushToFileWriter")
      .hiddenImpl("org.apache.parquet.hadoop.ColumnChunkPageWriteStore", ParquetFileWriter.class)
      .build();

  private final long targetRowGroupSize;
  private final Map<String, String> metadata;
  private final ParquetProperties props;
  private final CodecFactory.BytesCompressor compressor;
  private final MessageType parquetSchema;
  private final ParquetValueWriter<T> model;
  private final ParquetFileWriter writer;
  private final MetricsConfig metricsConfig;

  private DynMethods.BoundMethod flushPageStoreToWriter;
  private ColumnWriteStore writeStore;
  private long nextRowGroupSize = 0;
  private long recordCount = 0;
  private long nextCheckRecordCount = 10;

  @SuppressWarnings("unchecked")
  ParquetWriter(Configuration conf, OutputFile output, Schema schema, long rowGroupSize,
                Map<String, String> metadata,
                Function<MessageType, ParquetValueWriter<?>> createWriterFunc,
                CompressionCodecName codec,
                ParquetProperties properties,
                MetricsConfig metricsConfig,
                ParquetFileWriter.Mode writeMode) {
<<<<<<< HEAD
    this.output = output;
=======
>>>>>>> 99edad1c
    this.targetRowGroupSize = rowGroupSize;
    this.props = properties;
    this.metadata = ImmutableMap.copyOf(metadata);
    this.compressor = new CodecFactory(conf, props.getPageSizeThreshold()).getCompressor(codec);
    this.parquetSchema = ParquetSchemaUtil.convert(schema, "table");
    this.model = (ParquetValueWriter<T>) createWriterFunc.apply(parquetSchema);
    this.metricsConfig = metricsConfig;

    try {
      this.writer = new ParquetFileWriter(ParquetIO.file(output, conf), parquetSchema,
         writeMode, rowGroupSize, 0);
    } catch (IOException e) {
      throw new RuntimeIOException(e, "Failed to create Parquet file");
    }

    try {
      writer.start();
    } catch (IOException e) {
      throw new RuntimeIOException(e, "Failed to start Parquet file writer");
    }

    startRowGroup();
  }

  @Override
  public void add(T value) {
    recordCount += 1;
    model.write(0, value);
    writeStore.endRecord();
    checkSize();
  }

  @Override
  public Metrics metrics() {
    return ParquetUtil.footerMetrics(writer.getFooter(), metricsConfig);
  }

  @Override
  public long length() {
    try {
      return writer.getPos() + writeStore.getBufferedSize();
    } catch (IOException e) {
      throw new RuntimeIOException(e, "Failed to get file length");
    }
  }

  @Override
  public List<Long> splitOffsets() {
    return ParquetUtil.getSplitOffsets(writer.getFooter());
  }

  private void checkSize() {
    if (recordCount >= nextCheckRecordCount) {
      long bufferedSize = writeStore.getBufferedSize();
      double avgRecordSize = ((double) bufferedSize) / recordCount;

      if (bufferedSize > (nextRowGroupSize - 2 * avgRecordSize)) {
        flushRowGroup(false);
      } else {
        long remainingSpace = nextRowGroupSize - bufferedSize;
        long remainingRecords = (long) (remainingSpace / avgRecordSize);
        this.nextCheckRecordCount = recordCount + Math.min(Math.max(remainingRecords / 2, 100), 10000);
      }
    }
  }

  private void flushRowGroup(boolean finished) {
    try {
      if (recordCount > 0) {
        writer.startBlock(recordCount);
        writeStore.flush();
        flushPageStoreToWriter.invoke(writer);
        writer.endBlock();
        if (!finished) {
          startRowGroup();
        }
      }
    } catch (IOException e) {
      throw new RuntimeIOException(e, "Failed to flush row group");
    }
  }

  private void startRowGroup() {
    try {
      this.nextRowGroupSize = Math.min(writer.getNextRowGroupSize(), targetRowGroupSize);
    } catch (IOException e) {
      throw new RuntimeIOException(e);
    }
    this.nextCheckRecordCount = Math.min(Math.max(recordCount / 2, 100), 10000);
    this.recordCount = 0;

    PageWriteStore pageStore = pageStoreCtor.newInstance(
        compressor, parquetSchema, props.getAllocator());

    this.flushPageStoreToWriter = flushToWriter.bind(pageStore);
    this.writeStore = props.newColumnWriteStore(parquetSchema, pageStore);

    model.setColumnStore(writeStore);
  }

  @Override
  public void close() throws IOException {
    flushRowGroup(true);
    writeStore.close();
    writer.end(metadata);
  }
}<|MERGE_RESOLUTION|>--- conflicted
+++ resolved
@@ -43,15 +43,7 @@
 import org.apache.parquet.hadoop.metadata.CompressionCodecName;
 import org.apache.parquet.schema.MessageType;
 
-<<<<<<< HEAD
-import static java.lang.Math.max;
-import static java.lang.Math.min;
-import static org.apache.iceberg.parquet.ParquetSchemaUtil.convert;
-
-public class ParquetWriter<T> implements FileAppender<T>, Closeable {
-=======
 class ParquetWriter<T> implements FileAppender<T>, Closeable {
->>>>>>> 99edad1c
   private static final DynConstructors.Ctor<PageWriteStore> pageStoreCtor = DynConstructors
       .builder(PageWriteStore.class)
       .hiddenImpl("org.apache.parquet.hadoop.ColumnChunkPageWriteStore",
@@ -88,10 +80,6 @@
                 ParquetProperties properties,
                 MetricsConfig metricsConfig,
                 ParquetFileWriter.Mode writeMode) {
-<<<<<<< HEAD
-    this.output = output;
-=======
->>>>>>> 99edad1c
     this.targetRowGroupSize = rowGroupSize;
     this.props = properties;
     this.metadata = ImmutableMap.copyOf(metadata);
