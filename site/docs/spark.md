--- conflicted
+++ resolved
@@ -43,8 +43,6 @@
 To use Iceberg in Spark 2.4, add the `iceberg-spark-runtime` Jar to Spark's `jars` folder.
 
 Spark 2.4 is limited to reading and writing existing Iceberg tables. Use the [Iceberg API](../api) to create Iceberg tables.
-<<<<<<< HEAD
-=======
 
 Recommended way is to include Iceberg's latest released using the `--packages` option:
 ```sh
@@ -52,7 +50,6 @@
 ```
 
 You can also build Iceberg locally, and add the jar to Spark's classpath. This can be helpful to test unreleased features or while developing something new:
->>>>>>> 99edad1c
 
 ```sh
 ./gradlew assemble
