/*
 * Licensed to the Apache Software Foundation (ASF) under one
 * or more contributor license agreements.  See the NOTICE file
 * distributed with this work for additional information
 * regarding copyright ownership.  The ASF licenses this file
 * to you under the Apache License, Version 2.0 (the
 * "License"); you may not use this file except in compliance
 * with the License.  You may obtain a copy of the License at
 *
 *   http://www.apache.org/licenses/LICENSE-2.0
 *
 * Unless required by applicable law or agreed to in writing,
 * software distributed under the License is distributed on an
 * "AS IS" BASIS, WITHOUT WARRANTIES OR CONDITIONS OF ANY
 * KIND, either express or implied.  See the License for the
 * specific language governing permissions and limitations
 * under the License.
 */

package org.apache.iceberg;

import com.google.common.base.Preconditions;
import com.google.common.collect.Lists;
import com.google.common.collect.Maps;
import com.google.common.collect.Multimap;
import com.google.common.collect.Multimaps;
import java.util.Collection;
import java.util.List;
import java.util.Map;
import java.util.Objects;
import org.apache.iceberg.mapping.MappingUtil;
import org.apache.iceberg.mapping.NameMapping;
import org.apache.iceberg.mapping.NameMappingParser;
import org.apache.iceberg.types.Type;
import org.apache.iceberg.types.TypeUtil;
import org.apache.iceberg.types.Types;
import org.slf4j.Logger;
import org.slf4j.LoggerFactory;
<<<<<<< HEAD

import static org.apache.iceberg.types.Types.NestedField.optional;
import static org.apache.iceberg.types.Types.NestedField.required;
=======
>>>>>>> 99edad1c

/**
 * Schema evolution API implementation.
 */
class SchemaUpdate implements UpdateSchema {
  private static final Logger LOG = LoggerFactory.getLogger(SchemaUpdate.class);
  private static final int TABLE_ROOT_ID = -1;

  private final TableOperations ops;
  private final TableMetadata base;
  private final Schema schema;
  private final List<Integer> deletes = Lists.newArrayList();
  private final Map<Integer, Types.NestedField> updates = Maps.newHashMap();
  private final Multimap<Integer, Types.NestedField> adds =
      Multimaps.newListMultimap(Maps.newHashMap(), Lists::newArrayList);
  private int lastColumnId;
  private boolean allowIncompatibleChanges = false;

  SchemaUpdate(TableOperations ops) {
    this.ops = ops;
    this.base = ops.current();
    this.schema = base.schema();
    this.lastColumnId = base.lastColumnId();
  }

  /**
   * For testing only.
   */
  SchemaUpdate(Schema schema, int lastColumnId) {
    this.ops = null;
    this.base = null;
    this.schema = schema;
    this.lastColumnId = lastColumnId;
  }

  @Override
  public SchemaUpdate allowIncompatibleChanges() {
    this.allowIncompatibleChanges = true;
    return this;
  }

  @Override
  public UpdateSchema addColumn(String name, Type type, String doc) {
    Preconditions.checkArgument(!name.contains("."),
        "Cannot add column with ambiguous name: %s, use addColumn(parent, name, type)", name);
    return addColumn(null, name, type, doc);
  }

  @Override
  public UpdateSchema addColumn(String parent, String name, Type type, String doc) {
    internalAddColumn(parent, name, true, type, doc);
    return this;
  }

  @Override
  public UpdateSchema addRequiredColumn(String name, Type type, String doc) {
    Preconditions.checkArgument(!name.contains("."),
        "Cannot add column with ambiguous name: %s, use addColumn(parent, name, type)", name);
    addRequiredColumn(null, name, type, doc);
    return this;
  }

  @Override
  public UpdateSchema addRequiredColumn(String parent, String name, Type type, String doc) {
    Preconditions.checkArgument(allowIncompatibleChanges,
        "Incompatible change: cannot add required column: %s", name);
    internalAddColumn(parent, name, false, type, doc);
    return this;
  }

  private void internalAddColumn(String parent, String name, boolean isOptional, Type type, String doc) {
    int parentId = TABLE_ROOT_ID;
    if (parent != null) {
      Types.NestedField parentField = schema.findField(parent);
      Preconditions.checkArgument(parentField != null, "Cannot find parent struct: %s", parent);
      Type parentType = parentField.type();
      if (parentType.isNestedType()) {
        Type.NestedType nested = parentType.asNestedType();
        if (nested.isMapType()) {
          // fields are added to the map value type
          parentField = nested.asMapType().fields().get(1);
        } else if (nested.isListType()) {
          // fields are added to the element type
          parentField = nested.asListType().fields().get(0);
        }
      }
      Preconditions.checkArgument(
          parentField.type().isNestedType() && parentField.type().asNestedType().isStructType(),
          "Cannot add to non-struct column: %s: %s", parent, parentField.type());
      parentId = parentField.fieldId();
      Preconditions.checkArgument(!deletes.contains(parentId),
          "Cannot add to a column that will be deleted: %s", parent);
      Preconditions.checkArgument(schema.findField(parent + "." + name) == null,
          "Cannot add column, name already exists: %s.%s", parent, name);
    } else {
      Preconditions.checkArgument(schema.findField(name) == null,
          "Cannot add column, name already exists: %s", name);
    }

    // assign new IDs in order
    int newId = assignNewColumnId();
    adds.put(parentId, Types.NestedField.of(newId, isOptional, name,
        TypeUtil.assignFreshIds(type, this::assignNewColumnId), doc));
  }

  @Override
  public UpdateSchema deleteColumn(String name) {
    Types.NestedField field = schema.findField(name);
    Preconditions.checkArgument(field != null, "Cannot delete missing column: %s", name);
    Preconditions.checkArgument(!adds.containsKey(field.fieldId()),
        "Cannot delete a column that has additions: %s", name);
    Preconditions.checkArgument(!updates.containsKey(field.fieldId()),
        "Cannot delete a column that has updates: %s", name);

    deletes.add(field.fieldId());

    return this;
  }

  @Override
  public UpdateSchema renameColumn(String name, String newName) {
    Types.NestedField field = schema.findField(name);
    Preconditions.checkArgument(field != null, "Cannot rename missing column: %s", name);
    Preconditions.checkArgument(newName != null, "Cannot rename a column to null");
    Preconditions.checkArgument(!deletes.contains(field.fieldId()),
        "Cannot rename a column that will be deleted: %s", field.name());

    // merge with an update, if present
    int fieldId = field.fieldId();
    Types.NestedField update = updates.get(fieldId);
    if (update != null) {
      updates.put(fieldId, Types.NestedField.of(fieldId, update.isOptional(), newName, update.type(), update.doc()));
    } else {
      updates.put(fieldId, Types.NestedField.of(fieldId, field.isOptional(), newName, field.type(), field.doc()));
    }

    return this;
  }

  @Override
  public UpdateSchema requireColumn(String name) {
    internalUpdateColumnRequirement(name, false);
    return this;
  }

  @Override
  public UpdateSchema makeColumnOptional(String name) {
    internalUpdateColumnRequirement(name, true);
    return this;
  }

  private void internalUpdateColumnRequirement(String name, boolean isOptional) {
    Types.NestedField field = schema.findField(name);
    Preconditions.checkArgument(field != null, "Cannot update missing column: %s", name);

    if ((!isOptional && field.isRequired()) || (isOptional && field.isOptional())) {
      // if the change is a noop, allow it even if allowIncompatibleChanges is false
      return;
    }

    Preconditions.checkArgument(isOptional || allowIncompatibleChanges,
        "Cannot change column nullability: %s: optional -> required", name);
    Preconditions.checkArgument(!deletes.contains(field.fieldId()),
        "Cannot update a column that will be deleted: %s", field.name());

    int fieldId = field.fieldId();
    Types.NestedField update = updates.get(fieldId);

    if (update != null) {
      updates.put(fieldId, Types.NestedField.of(fieldId, isOptional, update.name(), update.type(), update.doc()));
    } else {
      updates.put(fieldId, Types.NestedField.of(fieldId, isOptional, field.name(), field.type(), field.doc()));
    }
  }

  @Override
  public UpdateSchema updateColumn(String name, Type.PrimitiveType newType) {
    Types.NestedField field = schema.findField(name);
    Preconditions.checkArgument(field != null, "Cannot update missing column: %s", name);
    Preconditions.checkArgument(!deletes.contains(field.fieldId()),
        "Cannot update a column that will be deleted: %s", field.name());

    if (field.type().equals(newType)) {
      return this;
    }

    Preconditions.checkArgument(TypeUtil.isPromotionAllowed(field.type(), newType),
        "Cannot change column type: %s: %s -> %s", name, field.type(), newType);

    // merge with a rename, if present
    int fieldId = field.fieldId();
    Types.NestedField update = updates.get(fieldId);
    if (update != null) {
      updates.put(fieldId, Types.NestedField.of(fieldId, update.isOptional(), update.name(), newType, update.doc()));
    } else {
      updates.put(fieldId, Types.NestedField.of(fieldId, field.isOptional(), field.name(), newType, field.doc()));
    }

    return this;
  }

  @Override
  public UpdateSchema updateColumnDoc(String name, String doc) {
    Types.NestedField field = schema.findField(name);
    Preconditions.checkArgument(field != null, "Cannot update missing column: %s", name);
    Preconditions.checkArgument(!deletes.contains(field.fieldId()),
        "Cannot update a column that will be deleted: %s", field.name());

    if (Objects.equals(field.doc(), doc)) {
      return this;
    }

    // merge with a rename or update, if present
    int fieldId = field.fieldId();
    Types.NestedField update = updates.get(fieldId);
    if (update != null) {
      updates.put(fieldId, Types.NestedField.of(fieldId, update.isOptional(), update.name(), update.type(), doc));
    } else {
      updates.put(fieldId, Types.NestedField.of(fieldId, field.isOptional(), field.name(), field.type(), doc));
    }

    return this;
  }

  /**
   * Apply the pending changes to the original schema and returns the result.
   * <p>
   * This does not result in a permanent update.
   *
   * @return the result Schema when all pending updates are applied
   */
  @Override
  public Schema apply() {
    return applyChanges(schema, deletes, updates, adds);
  }

  @Override
  public void commit() {
    TableMetadata update = applyChangesToMapping(base.updateSchema(apply(), lastColumnId));
    ops.commit(base, update);
  }

  private int assignNewColumnId() {
    int next = lastColumnId + 1;
    this.lastColumnId = next;
    return next;
  }

  private TableMetadata applyChangesToMapping(TableMetadata metadata) {
    String mappingJson = metadata.property(TableProperties.DEFAULT_NAME_MAPPING, null);
    if (mappingJson != null) {
      try {
        // parse and update the mapping
        NameMapping mapping = NameMappingParser.fromJson(mappingJson);
        NameMapping updated = MappingUtil.update(mapping, updates, adds);

        // replace the table property
        Map<String, String> updatedProperties = Maps.newHashMap();
        updatedProperties.putAll(metadata.properties());
        updatedProperties.put(TableProperties.DEFAULT_NAME_MAPPING, NameMappingParser.toJson(updated));

        return metadata.replaceProperties(updatedProperties);

      } catch (RuntimeException e) {
        // log the error, but do not fail the update
        LOG.warn("Failed to update external schema mapping: {}", mappingJson, e);
      }
    }

    return metadata;
  }

  private static Schema applyChanges(Schema schema, List<Integer> deletes,
                                     Map<Integer, Types.NestedField> updates,
                                     Multimap<Integer, Types.NestedField> adds) {
    Types.StructType struct = TypeUtil
        .visit(schema, new ApplyChanges(deletes, updates, adds))
        .asNestedType().asStructType();
    return new Schema(struct.fields());
  }

  private static class ApplyChanges extends TypeUtil.SchemaVisitor<Type> {
    private final List<Integer> deletes;
    private final Map<Integer, Types.NestedField> updates;
    private final Multimap<Integer, Types.NestedField> adds;

    private ApplyChanges(List<Integer> deletes,
                        Map<Integer, Types.NestedField> updates,
                        Multimap<Integer, Types.NestedField> adds) {
      this.deletes = deletes;
      this.updates = updates;
      this.adds = adds;
    }

    @Override
    public Type schema(Schema schema, Type structResult) {
      Collection<Types.NestedField> newColumns = adds.get(TABLE_ROOT_ID);
      if (newColumns != null) {
        return addFields(structResult.asNestedType().asStructType(), newColumns);
      }

      return structResult;
    }

    @Override
    public Type struct(Types.StructType struct, List<Type> fieldResults) {
      boolean hasChange = false;
      List<Types.NestedField> newFields = Lists.newArrayListWithExpectedSize(fieldResults.size());
      for (int i = 0; i < fieldResults.size(); i += 1) {
        Type resultType = fieldResults.get(i);
        if (resultType == null) {
          hasChange = true;
          continue;
        }

        Types.NestedField field = struct.fields().get(i);
        String name = field.name();
        String doc = field.doc();
        boolean isOptional = field.isOptional();
        Types.NestedField update = updates.get(field.fieldId());
        if (update != null) {
          name = update.name();
          doc = update.doc();
          isOptional = update.isOptional();
        }

        if (name.equals(field.name()) &&
            isOptional == field.isOptional() &&
            field.type() == resultType &&
            Objects.equals(doc, field.doc())) {
          newFields.add(field);
        } else {
          hasChange = true;
          newFields.add(Types.NestedField.of(field.fieldId(), isOptional, name, resultType, doc));
        }
      }

      if (hasChange) {
        // TODO: What happens if there are no fields left?
        return Types.StructType.of(newFields);
      }

      return struct;
    }

    @Override
    public Type field(Types.NestedField field, Type fieldResult) {
      // the API validates deletes, updates, and additions don't conflict
      // handle deletes
      int fieldId = field.fieldId();
      if (deletes.contains(fieldId)) {
        return null;
      }

      // handle updates
      Types.NestedField update = updates.get(field.fieldId());
      if (update != null && update.type() != field.type()) {
        // rename is handled in struct, but struct needs the correct type from the field result
        return update.type();
      }

      // handle adds
      Collection<Types.NestedField> newFields = adds.get(fieldId);
      if (newFields != null && !newFields.isEmpty()) {
        return addFields(fieldResult.asNestedType().asStructType(), newFields);
      }

      return fieldResult;
    }

    @Override
    public Type list(Types.ListType list, Type elementResult) {
      // use field to apply updates
      Types.NestedField elementField = list.fields().get(0);
      Type elementType = field(elementField, elementResult);
      if (elementType == null) {
        throw new IllegalArgumentException("Cannot delete element type from list: " + list);
      }

      Types.NestedField elementUpdate = updates.get(elementField.fieldId());
      boolean isElementOptional = elementUpdate != null ? elementUpdate.isOptional() : list.isElementOptional();

      if (isElementOptional == elementField.isOptional() && list.elementType() == elementType) {
        return list;
      }

      if (isElementOptional) {
        return Types.ListType.ofOptional(list.elementId(), elementType);
      } else {
        return Types.ListType.ofRequired(list.elementId(), elementType);
      }
    }

    @Override
    public Type map(Types.MapType map, Type kResult, Type valueResult) {
      // if any updates are intended for the key, throw an exception
      int keyId = map.fields().get(0).fieldId();
      if (deletes.contains(keyId)) {
        throw new IllegalArgumentException("Cannot delete map keys: " + map);
      } else if (updates.containsKey(keyId)) {
        throw new IllegalArgumentException("Cannot update map keys: " + map);
      } else if (adds.containsKey(keyId)) {
        throw new IllegalArgumentException("Cannot add fields to map keys: " + map);
      } else if (!map.keyType().equals(kResult)) {
        throw new IllegalArgumentException("Cannot alter map keys: " + map);
      }

      // use field to apply updates to the value
      Types.NestedField valueField = map.fields().get(1);
      Type valueType = field(valueField, valueResult);
      if (valueType == null) {
        throw new IllegalArgumentException("Cannot delete value type from map: " + map);
      }

      Types.NestedField valueUpdate = updates.get(valueField.fieldId());
      boolean isValueOptional = valueUpdate != null ? valueUpdate.isOptional() : map.isValueOptional();

      if (isValueOptional == map.isValueOptional() && map.valueType() == valueType) {
        return map;
      }

      if (isValueOptional) {
        return Types.MapType.ofOptional(map.keyId(), map.valueId(), map.keyType(), valueType);
      } else {
        return Types.MapType.ofRequired(map.keyId(), map.valueId(), map.keyType(), valueType);
      }
    }

    @Override
    public Type primitive(Type.PrimitiveType primitive) {
      return primitive;
    }
  }

  private static Types.StructType addFields(Types.StructType struct,
                                            Collection<Types.NestedField> adds) {
    List<Types.NestedField> newFields = Lists.newArrayList(struct.fields());
    newFields.addAll(adds);
    return Types.StructType.of(newFields);
  }
}<|MERGE_RESOLUTION|>--- conflicted
+++ resolved
@@ -36,12 +36,6 @@
 import org.apache.iceberg.types.Types;
 import org.slf4j.Logger;
 import org.slf4j.LoggerFactory;
-<<<<<<< HEAD
-
-import static org.apache.iceberg.types.Types.NestedField.optional;
-import static org.apache.iceberg.types.Types.NestedField.required;
-=======
->>>>>>> 99edad1c
 
 /**
  * Schema evolution API implementation.
@@ -315,8 +309,8 @@
   }
 
   private static Schema applyChanges(Schema schema, List<Integer> deletes,
-                                     Map<Integer, Types.NestedField> updates,
-                                     Multimap<Integer, Types.NestedField> adds) {
+      Map<Integer, Types.NestedField> updates,
+      Multimap<Integer, Types.NestedField> adds) {
     Types.StructType struct = TypeUtil
         .visit(schema, new ApplyChanges(deletes, updates, adds))
         .asNestedType().asStructType();
@@ -329,8 +323,8 @@
     private final Multimap<Integer, Types.NestedField> adds;
 
     private ApplyChanges(List<Integer> deletes,
-                        Map<Integer, Types.NestedField> updates,
-                        Multimap<Integer, Types.NestedField> adds) {
+        Map<Integer, Types.NestedField> updates,
+        Multimap<Integer, Types.NestedField> adds) {
       this.deletes = deletes;
       this.updates = updates;
       this.adds = adds;
@@ -477,7 +471,7 @@
   }
 
   private static Types.StructType addFields(Types.StructType struct,
-                                            Collection<Types.NestedField> adds) {
+      Collection<Types.NestedField> adds) {
     List<Types.NestedField> newFields = Lists.newArrayList(struct.fields());
     newFields.addAll(adds);
     return Types.StructType.of(newFields);
